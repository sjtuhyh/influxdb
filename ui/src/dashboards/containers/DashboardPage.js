import React, {PropTypes, Component} from 'react'
import {connect} from 'react-redux'
import {withRouter} from 'react-router'
import {bindActionCreators} from 'redux'

import _ from 'lodash'
import Dygraph from 'src/external/dygraph'

import {isUserAuthorized, EDITOR_ROLE} from 'src/auth/Authorized'

import OverlayTechnologies from 'shared/components/OverlayTechnologies'
import CellEditorOverlay from 'src/dashboards/components/CellEditorOverlay'
import DashboardHeader from 'src/dashboards/components/DashboardHeader'
import Dashboard from 'src/dashboards/components/Dashboard'
import TemplateVariableManager from 'src/dashboards/components/template_variables/Manager'
import ManualRefresh from 'src/shared/components/ManualRefresh'

import {errorThrown as errorThrownAction} from 'shared/actions/errors'
import {publishNotification} from 'shared/actions/notifications'
import idNormalizer, {TYPE_ID} from 'src/normalizers/id'

import * as dashboardActionCreators from 'src/dashboards/actions'
<<<<<<< HEAD
import * as annotationActions from 'shared/actions/annotations'
||||||| merged common ancestors
=======
import {
  showCellEditorOverlay,
  hideCellEditorOverlay,
} from 'src/dashboards/actions/cellEditorOverlay'
>>>>>>> master

import {
  setAutoRefresh,
  templateControlBarVisibilityToggled as templateControlBarVisibilityToggledAction,
} from 'shared/actions/app'
import {presentationButtonDispatcher} from 'shared/dispatchers'

const FORMAT_INFLUXQL = 'influxql'
const defaultTimeRange = {
  upper: null,
  lower: 'now() - 15m',
  format: FORMAT_INFLUXQL,
}

class DashboardPage extends Component {
  constructor(props) {
    super(props)

    this.state = {
      isEditMode: false,
      selectedCell: null,
      isTemplating: false,
      zoomedTimeRange: {zoomedLower: null, zoomedUpper: null},
    }
  }

  dygraphs = []

  async componentDidMount() {
    const {
      params: {dashboardID},
      dashboardActions: {
        getDashboardsAsync,
        updateTempVarValues,
        putDashboardByID,
      },
      source,
      meRole,
      isUsingAuth,
      router,
      notify,
      getAnnotationsAsync,
    } = this.props

    const fifteenMinutes = Date.now() - 15 * 60 * 1000
    getAnnotationsAsync(source.links.annotations, fifteenMinutes)

    const dashboards = await getDashboardsAsync()
    const dashboard = dashboards.find(
      d => d.id === idNormalizer(TYPE_ID, dashboardID)
    )

    if (!dashboard) {
      router.push(`/sources/${source.id}/dashboards`)
      return notify('error', `Dashboard ${dashboardID} could not be found`)
    }

    // Refresh and persists influxql generated template variable values.
    // If using auth and role is Viewer, temp vars will be stale until dashboard
    // is refactored so as not to require a write operation (a PUT in this case)
    if (!isUsingAuth || isUserAuthorized(meRole, EDITOR_ROLE)) {
      await updateTempVarValues(source, dashboard)
      await putDashboardByID(dashboardID)
    }
  }

  handleOpenTemplateManager = () => {
    this.setState({isTemplating: true})
  }

  handleCloseTemplateManager = isEdited => () => {
    if (
      !isEdited ||
      (isEdited && confirm('Do you want to close without saving?')) // eslint-disable-line no-alert
    ) {
      this.setState({isTemplating: false})
    }
  }

  handleSaveEditedCell = newCell => {
    const {
      dashboardActions,
      dashboard,
      handleHideCellEditorOverlay,
    } = this.props
    dashboardActions
      .updateDashboardCell(dashboard, newCell)
      .then(handleHideCellEditorOverlay)
  }

  handleChooseTimeRange = ({upper, lower}) => {
    const {dashboard, dashboardActions} = this.props
    dashboardActions.setDashTimeV1(dashboard.id, {
      upper,
      lower,
      format: FORMAT_INFLUXQL,
    })
  }

  handleUpdatePosition = cells => {
    const {dashboardActions, dashboard, meRole, isUsingAuth} = this.props
    const newDashboard = {...dashboard, cells}

    // GridLayout invokes onLayoutChange on first load, which bubbles up to
    // invoke handleUpdatePosition. If using auth, Viewer is not authorized to
    // PUT, so until the need for PUT is removed, this is prevented.
    if (!isUsingAuth || isUserAuthorized(meRole, EDITOR_ROLE)) {
      dashboardActions.updateDashboard(newDashboard)
      dashboardActions.putDashboard(newDashboard)
    }
  }

  handleAddCell = () => {
    const {dashboardActions, dashboard} = this.props
    dashboardActions.addDashboardCellAsync(dashboard)
  }

  handleEditDashboard = () => {
    this.setState({isEditMode: true})
  }

  handleCancelEditDashboard = () => {
    this.setState({isEditMode: false})
  }

  handleRenameDashboard = name => {
    const {dashboardActions, dashboard} = this.props
    this.setState({isEditMode: false})
    const newDashboard = {...dashboard, name}

    dashboardActions.updateDashboard(newDashboard)
    dashboardActions.putDashboard(newDashboard)
  }

  handleUpdateDashboardCell = newCell => () => {
    const {dashboardActions, dashboard} = this.props
    dashboardActions.updateDashboardCell(dashboard, newCell)
  }

  handleDeleteDashboardCell = cell => {
    const {dashboardActions, dashboard} = this.props
    dashboardActions.deleteDashboardCellAsync(dashboard, cell)
  }

  handleSelectTemplate = templateID => values => {
    const {dashboardActions, dashboard, params: {dashboardID}} = this.props
    dashboardActions.templateVariableSelected(dashboard.id, templateID, [
      values,
    ])
    dashboardActions.putDashboardByID(dashboardID)
  }

  handleEditTemplateVariables = (
    templates,
    onSaveTemplatesSuccess
  ) => async () => {
    const {dashboardActions, dashboard} = this.props

    try {
      await dashboardActions.putDashboard({
        ...dashboard,
        templates,
      })
      onSaveTemplatesSuccess()
    } catch (error) {
      console.error(error)
    }
  }

  handleRunQueryFailure = error => {
    console.error(error)
    this.props.errorThrown(error)
  }

  synchronizer = dygraph => {
    const dygraphs = [...this.dygraphs, dygraph].filter(d => d.graphDiv)
    const {dashboards, params: {dashboardID}} = this.props

    const dashboard = dashboards.find(
      d => d.id === idNormalizer(TYPE_ID, dashboardID)
    )

    // Get only the graphs that can sync the hover line
    const graphsToSync = dashboard.cells.filter(c => c.type !== 'single-stat')

    if (
      dashboard &&
      dygraphs.length === graphsToSync.length &&
      dygraphs.length > 1
    ) {
      Dygraph.synchronize(dygraphs, {
        selection: true,
        zoom: false,
        range: false,
      })
    }

    this.dygraphs = dygraphs
  }

  handleToggleTempVarControls = () => {
    this.props.templateControlBarVisibilityToggled()
  }

  handleZoomedTimeRange = (zoomedLower, zoomedUpper) => {
    this.setState({zoomedTimeRange: {zoomedLower, zoomedUpper}})
  }

  render() {
    const {zoomedTimeRange} = this.state
    const {zoomedLower, zoomedUpper} = zoomedTimeRange

    const {
      source,
      sources,
      timeRange,
      timeRange: {lower, upper},
      showTemplateControlBar,
      dashboard,
      dashboards,
      gaugeColors,
      autoRefresh,
      selectedCell,
      manualRefresh,
      onManualRefresh,
      cellQueryStatus,
      singleStatType,
      singleStatColors,
      dashboardActions,
      inPresentationMode,
      handleChooseAutoRefresh,
      handleShowCellEditorOverlay,
      handleHideCellEditorOverlay,
      handleClickPresentationButton,
      params: {sourceID, dashboardID},
    } = this.props

    const low = zoomedLower ? zoomedLower : lower
    const up = zoomedUpper ? zoomedUpper : upper

    const lowerType = low && low.includes(':') ? 'timeStamp' : 'constant'
    const upperType = up && up.includes(':') ? 'timeStamp' : 'constant'

    const dashboardTime = {
      id: 'dashtime',
      tempVar: ':dashboardTime:',
      type: lowerType,
      values: [
        {
          value: low,
          type: lowerType,
          selected: true,
        },
      ],
    }

    const upperDashboardTime = {
      id: 'upperdashtime',
      tempVar: ':upperDashboardTime:',
      type: upperType,
      values: [
        {
          value: up || 'now()',
          type: upperType,
          selected: true,
        },
      ],
    }

    const interval = {
      id: 'interval',
      type: 'autoGroupBy',
      tempVar: ':interval:',
      label: 'automatically determine the best group by time',
      values: [
        {
          value: '1000', // pixels
          type: 'resolution',
          selected: true,
        },
        {
          value: '3',
          type: 'pointsPerPixel',
          selected: true,
        },
      ],
    }

    let templatesIncludingDashTime
    if (dashboard) {
      templatesIncludingDashTime = [
        ...dashboard.templates,
        dashboardTime,
        upperDashboardTime,
        interval,
      ]
    } else {
      templatesIncludingDashTime = []
    }

    const {isEditMode, isTemplating} = this.state
    const names = dashboards.map(d => ({
      name: d.name,
      link: `/sources/${sourceID}/dashboards/${d.id}`,
    }))

    return (
      <div className="page">
        {isTemplating
          ? <OverlayTechnologies>
              <TemplateVariableManager
                source={source}
                templates={dashboard.templates}
                onClose={this.handleCloseTemplateManager}
                onRunQueryFailure={this.handleRunQueryFailure}
                onEditTemplateVariables={this.handleEditTemplateVariables}
              />
            </OverlayTechnologies>
          : null}
        {selectedCell
          ? <CellEditorOverlay
              source={source}
              sources={sources}
              cell={selectedCell}
              timeRange={timeRange}
              autoRefresh={autoRefresh}
              dashboardID={dashboardID}
              queryStatus={cellQueryStatus}
              onSave={this.handleSaveEditedCell}
              onCancel={handleHideCellEditorOverlay}
              templates={templatesIncludingDashTime}
              editQueryStatus={dashboardActions.editCellQueryStatus}
              singleStatType={singleStatType}
              singleStatColors={singleStatColors}
              gaugeColors={gaugeColors}
            />
          : null}
        <DashboardHeader
          names={names}
          sourceID={sourceID}
          dashboard={dashboard}
          dashboards={dashboards}
          timeRange={timeRange}
          isEditMode={isEditMode}
          autoRefresh={autoRefresh}
          isHidden={inPresentationMode}
          onAddCell={this.handleAddCell}
          onManualRefresh={onManualRefresh}
          zoomedTimeRange={zoomedTimeRange}
          onSave={this.handleRenameDashboard}
          onCancel={this.handleCancelEditDashboard}
          onEditDashboard={this.handleEditDashboard}
          activeDashboard={dashboard ? dashboard.name : ''}
          showTemplateControlBar={showTemplateControlBar}
          handleChooseAutoRefresh={handleChooseAutoRefresh}
          handleChooseTimeRange={this.handleChooseTimeRange}
          onToggleTempVarControls={this.handleToggleTempVarControls}
          handleClickPresentationButton={handleClickPresentationButton}
        />
        {dashboard
          ? <Dashboard
              source={source}
              sources={sources}
              dashboard={dashboard}
              timeRange={timeRange}
              autoRefresh={autoRefresh}
              manualRefresh={manualRefresh}
              onZoom={this.handleZoomedTimeRange}
              onAddCell={this.handleAddCell}
              synchronizer={this.synchronizer}
              inPresentationMode={inPresentationMode}
              onPositionChange={this.handleUpdatePosition}
              onSelectTemplate={this.handleSelectTemplate}
              onDeleteCell={this.handleDeleteDashboardCell}
              showTemplateControlBar={showTemplateControlBar}
              onOpenTemplateManager={this.handleOpenTemplateManager}
              templatesIncludingDashTime={templatesIncludingDashTime}
              onSummonOverlayTechnologies={handleShowCellEditorOverlay}
            />
          : null}
      </div>
    )
  }
}

const {arrayOf, bool, func, number, shape, string} = PropTypes

DashboardPage.propTypes = {
  source: shape({
    links: shape({
      proxy: string,
      self: string,
    }),
  }).isRequired,
  sources: arrayOf(shape({})).isRequired,
  params: shape({
    sourceID: string.isRequired,
    dashboardID: string.isRequired,
  }).isRequired,
  location: shape({
    pathname: string.isRequired,
    query: shape({}),
  }).isRequired,
  dashboard: shape({}),
  dashboardActions: shape({
    putDashboard: func.isRequired,
    getDashboardsAsync: func.isRequired,
    setTimeRange: func.isRequired,
    addDashboardCellAsync: func.isRequired,
    editDashboardCell: func.isRequired,
    cancelEditCell: func.isRequired,
  }).isRequired,
  dashboards: arrayOf(
    shape({
      id: number.isRequired,
      cells: arrayOf(shape({})).isRequired,
      templates: arrayOf(
        shape({
          type: string.isRequired,
          tempVar: string.isRequired,
          query: shape({
            db: string,
            rp: string,
            influxql: string,
          }),
          values: arrayOf(
            shape({
              value: string.isRequired,
              selected: bool.isRequired,
              type: string.isRequired,
            })
          ),
        })
      ),
    })
  ),
  handleChooseAutoRefresh: func.isRequired,
  autoRefresh: number.isRequired,
  templateControlBarVisibilityToggled: func.isRequired,
  timeRange: shape({
    upper: string,
    lower: string,
  }),
  showTemplateControlBar: bool.isRequired,
  inPresentationMode: bool.isRequired,
  handleClickPresentationButton: func,
  cellQueryStatus: shape({
    queryID: string,
    status: shape(),
  }).isRequired,
  errorThrown: func,
  manualRefresh: number.isRequired,
  onManualRefresh: func.isRequired,
  meRole: string,
  isUsingAuth: bool.isRequired,
  router: shape().isRequired,
  notify: func.isRequired,
  getAnnotationsAsync: func.isRequired,
  handleShowCellEditorOverlay: func.isRequired,
  handleHideCellEditorOverlay: func.isRequired,
  selectedCell: shape({}),
  singleStatType: string.isRequired,
  singleStatColors: arrayOf(shape({}).isRequired).isRequired,
  gaugeColors: arrayOf(shape({}).isRequired).isRequired,
}

const mapStateToProps = (state, {params: {dashboardID}}) => {
  const {
    app: {
      ephemeral: {inPresentationMode},
      persisted: {autoRefresh, showTemplateControlBar},
    },
    dashboardUI: {dashboards, cellQueryStatus},
    sources,
    dashTimeV1,
    auth: {me, isUsingAuth},
    cellEditorOverlay: {cell, singleStatType, singleStatColors, gaugeColors},
  } = state

  const meRole = _.get(me, 'role', null)

  const timeRange =
    dashTimeV1.ranges.find(
      r => r.dashboardID === idNormalizer(TYPE_ID, dashboardID)
    ) || defaultTimeRange

  const dashboard = dashboards.find(
    d => d.id === idNormalizer(TYPE_ID, dashboardID)
  )
  const selectedCell = cell

  return {
    sources,
    meRole,
    dashboard,
    timeRange,
    dashboards,
    autoRefresh,
    isUsingAuth,
<<<<<<< HEAD
    cellQueryStatus,
    inPresentationMode,
    showTemplateControlBar,
||||||| merged common ancestors
=======
    selectedCell,
    singleStatType,
    singleStatColors,
    gaugeColors,
>>>>>>> master
  }
}

const mapDispatchToProps = dispatch => ({
  handleChooseAutoRefresh: bindActionCreators(setAutoRefresh, dispatch),
  templateControlBarVisibilityToggled: bindActionCreators(
    templateControlBarVisibilityToggledAction,
    dispatch
  ),
  handleClickPresentationButton: presentationButtonDispatcher(dispatch),
  dashboardActions: bindActionCreators(dashboardActionCreators, dispatch),
  errorThrown: bindActionCreators(errorThrownAction, dispatch),
  notify: bindActionCreators(publishNotification, dispatch),
<<<<<<< HEAD
  getAnnotationsAsync: bindActionCreators(
    annotationActions.getAnnotationsAsync,
    dispatch
  ),
||||||| merged common ancestors
=======
  handleShowCellEditorOverlay: bindActionCreators(
    showCellEditorOverlay,
    dispatch
  ),
  handleHideCellEditorOverlay: bindActionCreators(
    hideCellEditorOverlay,
    dispatch
  ),
>>>>>>> master
})

export default connect(mapStateToProps, mapDispatchToProps)(
  ManualRefresh(withRouter(DashboardPage))
)<|MERGE_RESOLUTION|>--- conflicted
+++ resolved
@@ -20,15 +20,12 @@
 import idNormalizer, {TYPE_ID} from 'src/normalizers/id'
 
 import * as dashboardActionCreators from 'src/dashboards/actions'
-<<<<<<< HEAD
 import * as annotationActions from 'shared/actions/annotations'
-||||||| merged common ancestors
-=======
+
 import {
   showCellEditorOverlay,
   hideCellEditorOverlay,
 } from 'src/dashboards/actions/cellEditorOverlay'
->>>>>>> master
 
 import {
   setAutoRefresh,
@@ -528,17 +525,13 @@
     dashboards,
     autoRefresh,
     isUsingAuth,
-<<<<<<< HEAD
-    cellQueryStatus,
-    inPresentationMode,
-    showTemplateControlBar,
-||||||| merged common ancestors
-=======
     selectedCell,
     singleStatType,
     singleStatColors,
     gaugeColors,
->>>>>>> master
+    cellQueryStatus,
+    inPresentationMode,
+    showTemplateControlBar,
   }
 }
 
@@ -552,13 +545,10 @@
   dashboardActions: bindActionCreators(dashboardActionCreators, dispatch),
   errorThrown: bindActionCreators(errorThrownAction, dispatch),
   notify: bindActionCreators(publishNotification, dispatch),
-<<<<<<< HEAD
   getAnnotationsAsync: bindActionCreators(
     annotationActions.getAnnotationsAsync,
     dispatch
   ),
-||||||| merged common ancestors
-=======
   handleShowCellEditorOverlay: bindActionCreators(
     showCellEditorOverlay,
     dispatch
@@ -567,7 +557,6 @@
     hideCellEditorOverlay,
     dispatch
   ),
->>>>>>> master
 })
 
 export default connect(mapStateToProps, mapDispatchToProps)(
