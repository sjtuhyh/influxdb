import _ from 'lodash'

import {TemplateValueType, TemplateType} from 'src/types'
import {CellType} from 'src/types/dashboards'

export const DEFAULT_DURATION_MS = 1000
export const DEFAULT_PIXELS = 333

export const NO_CELL = 'none'

export const PERMISSIONS = {
  ViewAdmin: {
    description: 'Can view or edit admin screens',
    displayName: 'View Admin',
  },
  ViewChronograf: {
    description: 'Can use Chronograf tools',
    displayName: 'View Chronograf',
  },
  CreateDatabase: {
    description: 'Can create databases',
    displayName: 'Create Databases',
  },
  CreateUserAndRole: {
    description: 'Can create users and roles',
    displayName: 'Create Users & Roles',
  },
  AddRemoveNode: {
    description: 'Can add/remove nodes from a cluster',
    displayName: 'Add/Remove Nodes',
  },
  DropDatabase: {
    description: 'Can drop databases',
    displayName: 'Drop Databases',
  },
  DropData: {
    displayName: 'Drop Data',
    description: 'Can drop measurement and series queries',
  },
  ReadData: {
    displayName: 'Read',
    description: 'Can read data',
  },
  WriteData: {
    displayName: 'Write',
    description: 'Can write data',
  },
  Rebalance: {
    displayName: 'Rebalance',
    description: 'Can rebalance a cluster',
  },
  ManageShard: {
    displayName: 'Manage Shards',
    description: 'Can copy and delete shards',
  },
  ManageContinuousQuery: {
    displayName: 'Manage Continuous Queries',
    description: 'Can create, show, and drop continuous queries',
  },
  ManageQuery: {
    displayName: 'Manage Queries',
    description: 'Can show and kill queries',
  },
  ManageSubscription: {
    displayName: 'Manage Subscriptions',
    description: 'Can show, add, and drop subscriptions',
  },
  Monitor: {
    displayName: 'Monitor',
    description: 'Can show stats and diagnostics',
  },
  CopyShard: {
    displayName: 'Copy Shard',
    description: 'Can copy shards',
  },
  // TODO: get clarification on this one
  // KapacitorAPI: {
  //   displayName: 'Kapacitor',
  //   description: 'Can access the Kapacitor API',
  // },
}

export const DEFAULT_LINE_COLORS = [
  // 1 Color Palettes
  [['#00C9FF'], ['#00C9FF'], ['#00C9FF']],
  // 2 Color Palettes
  [['#00C9FF', '#00C9FF'], ['#00C9FF', '#00C9FF'], ['#00C9FF', '#00C9FF']],
  // 3 Color Palettes
  [
    ['#00C9FF', '#9394FF', '#4ED8A0'],
    ['#00C9FF', '#9394FF', '#4ED8A0'],
    ['#00C9FF', '#9394FF', '#4ED8A0'],
  ],
  // 4 Color Palettes
  [
    ['#00C9FF', '#9394FF', '#4ED8A0', '#ff0054'],
    ['#00C9FF', '#9394FF', '#4ED8A0', '#ff0054'],
    ['#00C9FF', '#9394FF', '#4ED8A0', '#ff0054'],
  ],
  // 5 Color Palettes
  [
    ['#00C9FF', '#9394FF', '#4ED8A0', '#ff0054', '#ffcc00'],
    ['#00C9FF', '#9394FF', '#4ED8A0', '#ff0054', '#ffcc00'],
    ['#00C9FF', '#9394FF', '#4ED8A0', '#ff0054', '#ffcc00'],
  ],
  // 6 Color Palettes
  [
    ['#00C9FF', '#9394FF', '#4ED8A0', '#ff0054', '#ffcc00', '#33aa99'],
    ['#00C9FF', '#9394FF', '#4ED8A0', '#ff0054', '#ffcc00', '#33aa99'],
    ['#00C9FF', '#9394FF', '#4ED8A0', '#ff0054', '#ffcc00', '#33aa99'],
  ],
  // 7 Color Palettes
  [
    [
      '#00C9FF',
      '#9394FF',
      '#4ED8A0',
      '#ff0054',
      '#ffcc00',
      '#33aa99',
      '#9dfc5d',
    ],
    [
      '#00C9FF',
      '#9394FF',
      '#4ED8A0',
      '#ff0054',
      '#ffcc00',
      '#33aa99',
      '#9dfc5d',
    ],
    [
      '#00C9FF',
      '#9394FF',
      '#4ED8A0',
      '#ff0054',
      '#ffcc00',
      '#33aa99',
      '#9dfc5d',
    ],
  ],
  // 8 Color Palettes
  [
    [
      '#00C9FF',
      '#9394FF',
      '#4ED8A0',
      '#ff0054',
      '#ffcc00',
      '#33aa99',
      '#9dfc5d',
      '#92bcc3',
    ],
    [
      '#00C9FF',
      '#9394FF',
      '#4ED8A0',
      '#ff0054',
      '#ffcc00',
      '#33aa99',
      '#9dfc5d',
      '#92bcc3',
    ],
    [
      '#00C9FF',
      '#9394FF',
      '#4ED8A0',
      '#ff0054',
      '#ffcc00',
      '#33aa99',
      '#9dfc5d',
      '#92bcc3',
    ],
  ],
  // 9 Color Palettes
  [
    [
      '#00C9FF',
      '#9394FF',
      '#4ED8A0',
      '#ff0054',
      '#ffcc00',
      '#33aa99',
      '#9dfc5d',
      '#92bcc3',
      '#ca96fb',
    ],
    [
      '#00C9FF',
      '#9394FF',
      '#4ED8A0',
      '#ff0054',
      '#ffcc00',
      '#33aa99',
      '#9dfc5d',
      '#92bcc3',
      '#ca96fb',
    ],
    [
      '#00C9FF',
      '#9394FF',
      '#4ED8A0',
      '#ff0054',
      '#ffcc00',
      '#33aa99',
      '#9dfc5d',
      '#92bcc3',
      '#ca96fb',
    ],
  ],
  // 10 Color Palettes
  [
    [
      '#00C9FF',
      '#9394FF',
      '#4ED8A0',
      '#ff0054',
      '#ffcc00',
      '#33aa99',
      '#9dfc5d',
      '#92bcc3',
      '#ca96fb',
      '#ff00f0',
    ],
    [
      '#00C9FF',
      '#9394FF',
      '#4ED8A0',
      '#ff0054',
      '#ffcc00',
      '#33aa99',
      '#9dfc5d',
      '#92bcc3',
      '#ca96fb',
      '#ff00f0',
    ],
    [
      '#00C9FF',
      '#9394FF',
      '#4ED8A0',
      '#ff0054',
      '#ffcc00',
      '#33aa99',
      '#9dfc5d',
      '#92bcc3',
      '#ca96fb',
      '#ff00f0',
    ],
  ],
  // 11 Color Palettes
  [
    [
      '#00C9FF',
      '#9394FF',
      '#4ED8A0',
      '#ff0054',
      '#ffcc00',
      '#33aa99',
      '#9dfc5d',
      '#92bcc3',
      '#ca96fb',
      '#ff00f0',
      '#38b94a',
    ],
    [
      '#00C9FF',
      '#9394FF',
      '#4ED8A0',
      '#ff0054',
      '#ffcc00',
      '#33aa99',
      '#9dfc5d',
      '#92bcc3',
      '#ca96fb',
      '#ff00f0',
      '#38b94a',
    ],
    [
      '#00C9FF',
      '#9394FF',
      '#4ED8A0',
      '#ff0054',
      '#ffcc00',
      '#33aa99',
      '#9dfc5d',
      '#92bcc3',
      '#ca96fb',
      '#ff00f0',
      '#38b94a',
    ],
  ],
  // 12 Color Palettes
  [
    [
      '#00C9FF',
      '#9394FF',
      '#4ED8A0',
      '#ff0054',
      '#ffcc00',
      '#33aa99',
      '#9dfc5d',
      '#92bcc3',
      '#ca96fb',
      '#ff00f0',
      '#38b94a',
      '#3844b9',
    ],
    [
      '#00C9FF',
      '#9394FF',
      '#4ED8A0',
      '#ff0054',
      '#ffcc00',
      '#33aa99',
      '#9dfc5d',
      '#92bcc3',
      '#ca96fb',
      '#ff00f0',
      '#38b94a',
      '#3844b9',
    ],
    [
      '#00C9FF',
      '#9394FF',
      '#4ED8A0',
      '#ff0054',
      '#ffcc00',
      '#33aa99',
      '#9dfc5d',
      '#92bcc3',
      '#ca96fb',
      '#ff00f0',
      '#38b94a',
      '#3844b9',
    ],
  ],
  // 13 Color Palettes
  [
    [
      '#00C9FF',
      '#9394FF',
      '#4ED8A0',
      '#ff0054',
      '#ffcc00',
      '#33aa99',
      '#9dfc5d',
      '#92bcc3',
      '#ca96fb',
      '#ff00f0',
      '#38b94a',
      '#3844b9',
      '#a0725b',
    ],
    [
      '#00C9FF',
      '#9394FF',
      '#4ED8A0',
      '#ff0054',
      '#ffcc00',
      '#33aa99',
      '#9dfc5d',
      '#92bcc3',
      '#ca96fb',
      '#ff00f0',
      '#38b94a',
      '#3844b9',
      '#a0725b',
    ],
    [
      '#00C9FF',
      '#9394FF',
      '#4ED8A0',
      '#ff0054',
      '#ffcc00',
      '#33aa99',
      '#9dfc5d',
      '#92bcc3',
      '#ca96fb',
      '#ff00f0',
      '#38b94a',
      '#3844b9',
      '#a0725b',
    ],
  ],
]

export const STROKE_WIDTH = {
  heavy: 3.5,
  light: 1.5,
}

export const DROPDOWN_MENU_MAX_HEIGHT = 240

export const HEARTBEAT_INTERVAL = 10000 // ms

export const PRESENTATION_MODE_ANIMATION_DELAY = 0 // In milliseconds.

export const REVERT_STATE_DELAY = 1500 // ms

export const HTTP_UNAUTHORIZED = 401
export const HTTP_FORBIDDEN = 403
export const HTTP_NOT_FOUND = 404

export const AUTOREFRESH_DEFAULT = 0 // in milliseconds

export const GRAPH = 'graph'
export const TABLE = 'table'
export const VIS_VIEWS = [GRAPH, TABLE]

// InfluxQL Macros
export const TEMP_VAR_INTERVAL = ':interval:'
export const TEMP_VAR_DASHBOARD_TIME = ':dashboardTime:'
export const TEMP_VAR_UPPER_DASHBOARD_TIME = ':upperDashboardTime:'
export const PREDEFINED_TEMP_VARS = [
  TEMP_VAR_INTERVAL,
  TEMP_VAR_DASHBOARD_TIME,
  TEMP_VAR_UPPER_DASHBOARD_TIME,
]
export const INITIAL_GROUP_BY_TIME = '10s'
export const AUTO_GROUP_BY = 'auto'

export const DEFAULT_HOME_PAGE = 'status'

export const STATUS_PAGE_ROW_COUNT = 10 // TODO: calculate based on actual Status Page cells
export const PAGE_HEADER_HEIGHT = 60 // TODO: get this dynamically to ensure longevity
export const PAGE_CONTAINER_MARGIN = 30 // TODO: get this dynamically to ensure longevity
export const LAYOUT_MARGIN = 4
export const DASHBOARD_LAYOUT_ROW_HEIGHT = 83.5

export const DYGRAPH_CONTAINER_H_MARGIN = 16
export const DYGRAPH_CONTAINER_V_MARGIN = 8
export const DYGRAPH_CONTAINER_XLABEL_MARGIN = 20

export const DEFAULT_SOURCE = {
  url: 'http://localhost:8086',
  name: 'Influx 1',
  username: '',
  password: '',
  default: true,
  telegraf: 'telegraf',
  insecureSkipVerify: false,
  metaUrl: '',
}

export const intervalValuesPoints = [
<<<<<<< HEAD
  {
    value: defaultIntervalValue,
    type: TemplateValueType.Points,
    selected: true,
    picked: true,
  },
=======
  {value: `${DEFAULT_PIXELS}`, type: TemplateValueType.Points, selected: true},
>>>>>>> 5c79654a
]

export const interval = {
  id: 'interval',
  type: TemplateType.AutoGroupBy,
  tempVar: TEMP_VAR_INTERVAL,
  label: 'automatically determine the best group by time',
  values: intervalValuesPoints,
}

export const TEMPLATES = [interval]

export const IS_STATIC_LEGEND = legend =>
  _.get(legend, 'type', false) === 'static'

export const linksLink = '/chronograf/v1'

export const cellSupportsAnnotations = cellType => {
  const supportedTypes = [
    CellType.Line,
    CellType.Bar,
    CellType.Line,
    CellType.Stacked,
    CellType.StepPlot,
  ]
  return !!supportedTypes.find(type => type === cellType)
}

export const NOTIFICATION_TRANSITION = 250
export const FIVE_SECONDS = 5000
export const TEN_SECONDS = 10000
export const INFINITE = -1

// Resizer && Threesizer
export const HUNDRED = 100
export const REQUIRED_HALVES = 2
export const HANDLE_VERTICAL = 'vertical'
export const HANDLE_HORIZONTAL = 'horizontal'
export const HANDLE_NONE = 'none'
export const HANDLE_PIXELS = 20
export const MIN_HANDLE_PIXELS = 20
export const MAX_SIZE = 1
export const MIN_SIZE = 0

// Dygraph<|MERGE_RESOLUTION|>--- conflicted
+++ resolved
@@ -443,16 +443,12 @@
 }
 
 export const intervalValuesPoints = [
-<<<<<<< HEAD
   {
-    value: defaultIntervalValue,
+    value: `${DEFAULT_PIXELS}`,
     type: TemplateValueType.Points,
     selected: true,
     picked: true,
   },
-=======
-  {value: `${DEFAULT_PIXELS}`, type: TemplateValueType.Points, selected: true},
->>>>>>> 5c79654a
 ]
 
 export const interval = {
